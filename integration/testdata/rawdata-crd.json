{
	"routers": {
		"default-api-route-29f28a463fb5d5ba16d2@kubernetescrd": {
			"entryPoints": [
				"web"
			],
			"service": "api@internal",
			"rule": "PathPrefix(`/api`)",
			"status": "enabled",
			"using": [
				"web"
			]
		},
		"default-test-route-6b204d94623b3df4370c@kubernetescrd": {
			"entryPoints": [
				"web"
			],
			"service": "default-test-route-6b204d94623b3df4370c",
			"rule": "Host(`foo.com`) \u0026\u0026 PathPrefix(`/bar`)",
			"priority": 12,
			"tls": {
				"options": "default-mytlsoption"
			},
			"status": "enabled",
			"using": [
				"web"
			]
		},
		"default-test2-route-23c7f4c450289ee29016@kubernetescrd": {
			"entryPoints": [
				"web"
			],
			"middlewares": [
				"default-mychain@kubernetescrd"
			],
			"service": "default-test2-route-23c7f4c450289ee29016",
			"rule": "Host(`foo.com`) \u0026\u0026 PathPrefix(`/tobestripped`)",
			"status": "enabled",
			"using": [
				"web"
			]
		},
		"default-test3-route-7d0ac22d3d8db4b82618@kubernetescrd": {
			"entryPoints": [
				"web"
			],
			"service": "default-wrr1",
			"rule": "Host(`foo.com`) \u0026\u0026 PathPrefix(`/wrr1`)",
			"status": "enabled",
			"using": [
				"web"
			]
		},
<<<<<<< HEAD
		"default-testst-route-60ad45fcb5fc1f5f3629@kubernetescrd": {
			"entryPoints": [
				"web"
			],
			"service": "default-testst-route-60ad45fcb5fc1f5f3629",
			"rule": "Host(`foo.com`) \u0026\u0026 PathPrefix(`/serverstransport`)",
			"status": "enabled",
=======
		"other-ns-test6-route-482e4988e134701d8cc8@kubernetescrd": {
			"entryPoints": [
				"web"
			],
			"service": "other-ns-wrr3",
			"rule": "Host(`foo.com`) \u0026\u0026 PathPrefix(`/c`)",
			"error": [
				"the service \"other-ns-wrr3@kubernetescrd\" does not exist"
			],
			"status": "disabled",
>>>>>>> 42d8e6d6
			"using": [
				"web"
			]
		}
	},
	"middlewares": {
		"default-mychain@kubernetescrd": {
			"chain": {
				"middlewares": [
					"default-stripprefix@kubernetescrd"
				]
			},
			"status": "enabled",
			"usedBy": [
				"default-test2-route-23c7f4c450289ee29016@kubernetescrd"
			]
		},
		"default-stripprefix2@kubernetescrd": {
			"stripPrefix": {
				"prefixes": [
					"/tobestripped"
				]
			},
			"status": "enabled"
		},
		"default-stripprefix@kubernetescrd": {
			"stripPrefix": {
				"prefixes": [
					"/tobestripped"
				]
			},
			"status": "enabled"
		}
	},
	"services": {
		"api@internal": {
			"status": "enabled",
			"usedBy": [
				"default-api-route-29f28a463fb5d5ba16d2@kubernetescrd"
			]
		},
		"dashboard@internal": {
			"status": "enabled"
		},
		"default-mirror1@kubernetescrd": {
			"mirroring": {
				"service": "default-whoami-80",
				"mirrors": [
					{
						"name": "default-whoami-80"
					}
				]
			},
			"status": "enabled"
		},
		"default-test-route-6b204d94623b3df4370c@kubernetescrd": {
			"loadBalancer": {
				"servers": [
					{
						"url": "http://10.42.0.6:80"
					},
					{
						"url": "http://10.42.0.7:80"
					}
				],
				"passHostHeader": true
			},
			"status": "enabled",
			"usedBy": [
				"default-test-route-6b204d94623b3df4370c@kubernetescrd"
			],
			"serverStatus": {
				"http://10.42.0.6:80": "UP",
				"http://10.42.0.7:80": "UP"
			}
		},
		"default-test2-route-23c7f4c450289ee29016@kubernetescrd": {
			"loadBalancer": {
				"servers": [
					{
						"url": "http://10.42.0.6:80"
					},
					{
						"url": "http://10.42.0.7:80"
					}
				],
				"passHostHeader": true
			},
			"status": "enabled",
			"usedBy": [
				"default-test2-route-23c7f4c450289ee29016@kubernetescrd"
			],
			"serverStatus": {
				"http://10.42.0.6:80": "UP",
				"http://10.42.0.7:80": "UP"
			}
		},
		"default-testst-route-60ad45fcb5fc1f5f3629@kubernetescrd": {
			"loadBalancer": {
				"servers": [
					{
						"url": "http://10.42.0.6:80"
					},
					{
						"url": "http://10.42.0.7:80"
					}
				],
				"passHostHeader": true,
				"serversTransport": "mytransport@kubernetescrd"
			},
			"status": "enabled",
			"usedBy": [
				"default-testst-route-60ad45fcb5fc1f5f3629@kubernetescrd"
			],
			"serverStatus": {
				"http://10.42.0.6:80": "UP",
				"http://10.42.0.7:80": "UP"
			}
		},
		"default-whoami-80@kubernetescrd": {
			"loadBalancer": {
				"servers": [
					{
						"url": "http://10.42.0.6:80"
					},
					{
						"url": "http://10.42.0.7:80"
					}
				],
				"passHostHeader": true
			},
			"status": "enabled",
			"serverStatus": {
				"http://10.42.0.6:80": "UP",
				"http://10.42.0.7:80": "UP"
			}
		},
		"default-wrr1@kubernetescrd": {
			"weighted": {
				"services": [
					{
						"name": "default-mirror1",
						"weight": 1
					},
					{
						"name": "default-whoami-80",
						"weight": 1
					}
				]
			},
			"status": "enabled",
			"usedBy": [
				"default-test3-route-7d0ac22d3d8db4b82618@kubernetescrd"
			]
		},
		"default-wrr2@kubernetescrd": {
			"weighted": {
				"services": [
					{
						"name": "default-whoami-80",
						"weight": 1
					}
				]
			},
			"status": "enabled"
		},
		"noop@internal": {
			"status": "enabled"
		}
	},
	"tcpRouters": {
		"default-test3.route-673acf455cb2dab0b43a@kubernetescrd": {
			"entryPoints": [
				"footcp"
			],
			"service": "default-test3.route-673acf455cb2dab0b43a",
			"rule": "HostSNI(`*`)",
			"tls": {
				"passthrough": false,
				"options": "default-mytlsoption"
			},
			"status": "enabled",
			"using": [
				"footcp"
			]
		}
	},
	"tcpServices": {
		"default-test3.route-673acf455cb2dab0b43a-externalname-svc-9090@kubernetescrd": {
			"loadBalancer": {
				"terminationDelay": 100,
				"servers": [
					{
						"address": "domain.com:9090"
					}
				]
			},
			"status": "enabled"
		},
		"default-test3.route-673acf455cb2dab0b43a-whoamitcp-8080@kubernetescrd": {
			"loadBalancer": {
				"terminationDelay": 100,
				"servers": [
					{
						"address": "10.42.0.10:8080"
					},
					{
						"address": "10.42.0.8:8080"
					}
				]
			},
			"status": "enabled"
		},
		"default-test3.route-673acf455cb2dab0b43a@kubernetescrd": {
			"weighted": {
				"services": [
					{
						"name": "default-test3.route-673acf455cb2dab0b43a-whoamitcp-8080",
						"weight": 1
					},
					{
						"name": "default-test3.route-673acf455cb2dab0b43a-externalname-svc-9090",
						"weight": 1
					}
				]
			},
			"status": "enabled",
			"usedBy": [
				"default-test3.route-673acf455cb2dab0b43a@kubernetescrd"
			]
		}
	},
	"udpRouters": {
		"default-test3.route-0@kubernetescrd": {
			"entryPoints": [
				"fooudp"
			],
			"service": "default-test3.route-0",
			"status": "enabled",
			"using": [
				"fooudp"
			]
		}
	},
	"udpServices": {
		"default-test3.route-0@kubernetescrd": {
			"loadBalancer": {
				"servers": [
					{
						"address": "10.42.0.4:8090"
					},
					{
						"address": "10.42.0.9:8090"
					}
				]
			},
			"status": "enabled",
			"usedBy": [
				"default-test3.route-0@kubernetescrd"
			]
		}
	}
}<|MERGE_RESOLUTION|>--- conflicted
+++ resolved
@@ -51,7 +51,6 @@
 				"web"
 			]
 		},
-<<<<<<< HEAD
 		"default-testst-route-60ad45fcb5fc1f5f3629@kubernetescrd": {
 			"entryPoints": [
 				"web"
@@ -59,7 +58,10 @@
 			"service": "default-testst-route-60ad45fcb5fc1f5f3629",
 			"rule": "Host(`foo.com`) \u0026\u0026 PathPrefix(`/serverstransport`)",
 			"status": "enabled",
-=======
+			"using": [
+				"web"
+			]
+		},
 		"other-ns-test6-route-482e4988e134701d8cc8@kubernetescrd": {
 			"entryPoints": [
 				"web"
@@ -70,7 +72,6 @@
 				"the service \"other-ns-wrr3@kubernetescrd\" does not exist"
 			],
 			"status": "disabled",
->>>>>>> 42d8e6d6
 			"using": [
 				"web"
 			]
