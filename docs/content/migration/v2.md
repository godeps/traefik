# Migration: Steps needed between the versions

## v2.0 to v2.1

### Kubernetes CRD

In v2.1, a new Kubernetes CRD called `TraefikService` was added.
While updating an installation to v2.1,
one should apply that CRD, and update the existing `ClusterRole` definition to allow Traefik to use that CRD.

To add that CRD and enhance the permissions, the following definitions need to be applied to the cluster.

```yaml tab="TraefikService"
apiVersion: apiextensions.k8s.io/v1beta1
kind: CustomResourceDefinition
metadata:
  name: traefikservices.traefik.containo.us

spec:
  group: traefik.containo.us
  version: v1alpha1
  names:
    kind: TraefikService
    plural: traefikservices
    singular: traefikservice
  scope: Namespaced
```

```yaml tab="ClusterRole"
kind: ClusterRole
apiVersion: rbac.authorization.k8s.io/v1beta1
metadata:
  name: traefik-ingress-controller

rules:
  - apiGroups:
      - ""
    resources:
      - services
      - endpoints
      - secrets
    verbs:
      - get
      - list
      - watch
  - apiGroups:
      - extensions
    resources:
      - ingresses
    verbs:
      - get
      - list
      - watch
  - apiGroups:
      - extensions
    resources:
      - ingresses/status
    verbs:
      - update
  - apiGroups:
      - traefik.containo.us
    resources:
      - middlewares
      - ingressroutes
      - traefikservices
      - ingressroutetcps
      - tlsoptions
    verbs:
      - get
      - list
      - watch
```

After having both resources applied, Traefik will work properly.

## v2.1 to v2.2

### Headers middleware: accessControlAllowOrigin

`accessControlAllowOrigin` is deprecated.
This field will be removed in future 2.x releases.
Please configure your allowed origins in `accessControlAllowOriginList` instead.

### Kubernetes CRD

In v2.2, new Kubernetes CRDs called `TLSStore` and `IngressRouteUDP` were added.
While updating an installation to v2.2,
one should apply that CRDs, and update the existing `ClusterRole` definition to allow Traefik to use that CRDs.

To add that CRDs and enhance the permissions, the following definitions need to be applied to the cluster.

```yaml tab="TLSStore"
apiVersion: apiextensions.k8s.io/v1beta1
kind: CustomResourceDefinition
metadata:
  name: tlsstores.traefik.containo.us

spec:
  group: traefik.containo.us
  version: v1alpha1
  names:
    kind: TLSStore
    plural: tlsstores
    singular: tlsstore
  scope: Namespaced

```

```yaml tab="IngressRouteUDP"
apiVersion: apiextensions.k8s.io/v1beta1
kind: CustomResourceDefinition
metadata:
  name: ingressrouteudps.traefik.containo.us

spec:
  group: traefik.containo.us
  version: v1alpha1
  names:
    kind: IngressRouteUDP
    plural: ingressrouteudps
    singular: ingressrouteudp
  scope: Namespaced

```

```yaml tab="ClusterRole"
kind: ClusterRole
apiVersion: rbac.authorization.k8s.io/v1beta1
metadata:
  name: traefik-ingress-controller

rules:
  - apiGroups:
      - ""
    resources:
      - services
      - endpoints
      - secrets
    verbs:
      - get
      - list
      - watch
  - apiGroups:
      - extensions
    resources:
      - ingresses
    verbs:
      - get
      - list
      - watch
  - apiGroups:
      - extensions
    resources:
      - ingresses/status
    verbs:
      - update
  - apiGroups:
      - traefik.containo.us
    resources:
      - middlewares
      - ingressroutes
      - traefikservices
      - ingressroutetcps
      - ingressrouteudps
      - tlsoptions
      - tlsstores
    verbs:
      - get
      - list
      - watch

```

After having both resources applied, Traefik will work properly.

### Kubernetes Ingress

To enable HTTPS, it is not sufficient anymore to only rely on a TLS section in the Ingress.

#### Expose an Ingress on 80 and 443

Define the default TLS configuration on the HTTPS entry point. 

```yaml tab="Ingress"
kind: Ingress
apiVersion: networking.k8s.io/v1beta1
metadata:
  name: example

spec:
  tls:
  - secretName: my-tls-secret

  rules:
  - host: example.com
    http:
      paths:
      - path: "/foo"
        backend:
          serviceName: example-com
          servicePort: 80
```

Entry points definition and enable Ingress provider:

```yaml tab="File (YAML)"
# Static configuration

entryPoints:
  web:
    address: :80
  websecure:
    address: :443
    http:
      tls: {}

providers:
  kubernetesIngress: {}
```

```toml tab="File (TOML)"
# Static configuration

[entryPoints.web]
  address = ":80"

[entryPoints.websecure]
  address = ":443"
  [entryPoints.websecure.http]
    [entryPoints.websecure.http.tls]

[providers.kubernetesIngress]
```

```bash tab="CLI"
# Static configuration

--entryPoints.web.address=:80
--entryPoints.websecure.address=:443
--entryPoints.websecure.http.tls=true
--providers.kubernetesIngress=true
```

#### Use TLS only on one Ingress

Define the TLS restriction with annotations.

```yaml tab="Ingress"
kind: Ingress
apiVersion: networking.k8s.io/v1beta1
metadata:
  name: example-tls
  annotations:
    traefik.ingress.kubernetes.io/router.entrypoints: websecure
    traefik.ingress.kubernetes.io/router.tls: "true"

spec:
  tls:
  - secretName: my-tls-secret

  rules:
  - host: example.com
    http:
      paths:
      - path: ""
        backend:
          serviceName: example-com
          servicePort: 80
```

Entry points definition and enable Ingress provider:

```yaml tab="File (YAML)"
# Static configuration

entryPoints:
  web:
    address: :80
  websecure:
    address: :443

providers:
  kubernetesIngress: {}
```

```toml tab="File (TOML)"
# Static configuration

[entryPoints.web]
  address = ":80"

[entryPoints.websecure]
  address = ":443"

[providers.kubernetesIngress]
```

```bash tab="CLI"
# Static configuration

--entryPoints.web.address=:80
--entryPoints.websecure.address=:443
--providers.kubernetesIngress=true
```

## v2.2.2 to v2.2.5

### InsecureSNI removal

In `v2.2.2` we introduced a new flag (`insecureSNI`) which was available as a global option to disable domain fronting.
Since `v2.2.5` this global option has been removed, and you should not use it anymore.

### HostSNI rule matcher removal

In `v2.2.2` we introduced a new rule matcher (`HostSNI`) for HTTP routers which was allowing to match the Server Name Indication at the router level.
Since `v2.2.5` this rule has been removed for HTTP routers, and you should not use it anymore.

## v2.2 to v2.3

### X.509 CommonName Deprecation

The deprecated, legacy behavior of treating the CommonName field on X.509 certificates as a host name when no Subject Alternative Names are present, is now disabled by default.

It means that if one is using https with your backend servers, and a certificate with only a CommonName,
Traefik will not try to match the server name indication with the CommonName anymore.

It can be temporarily re-enabled by adding the value `x509ignoreCN=0` to the `GODEBUG` environment variable.

More information: https://golang.org/doc/go1.15#commonname

### File Provider

The file parser has been changed, since v2.3 the unknown options/fields in a dynamic configuration file are treated as errors.

### IngressClass

In `v2.3`, the support of `IngressClass`, which is available since Kubernetes version `1.18`, has been introduced.
In order to be able to use this new resource the [Kubernetes RBAC](../reference/dynamic-configuration/kubernetes-crd.md#rbac) must be updated. 

## v2.3 to v2.4

### ServersTransport

In `v2.4.0`, the support of `ServersTransport` has been introduced.
It is therefore necessary to update [RBAC](../reference/dynamic-configuration/kubernetes-crd.md#rbac) and [CRD](../reference/dynamic-configuration/kubernetes-crd.md) definitions.

## v2.4.7 to v2.4.8

### Non-ASCII Domain Names

In `v2.4.8`, we introduced a new check on domain names used in HTTP router rule `Host` and `HostRegexp` expressions,
and in TCP router rule `HostSNI` expression.
This check ensures that provided domain names don't contain non-ASCII characters. 
If not, an error is raised, and the associated router will be shown as invalid in the dashboard.

This new behavior is intended to show what was failing silently previously and to help troubleshooting configuration issues.
It doesn't change the support for non-ASCII domain names in routers rules, which is not part of the Traefik feature set so far.

In order to use non-ASCII domain names in a router's rule, one should use the Punycode form of the domain name.
For more information, please read the [HTTP routers rule](../routing/routers/index.md#rule) part or [TCP router rules](../routing/routers/index.md#rule_1) part of the documentation.

## v2.4.8 to v2.4.9

### Tracing Span

In `v2.4.9`, we changed span error to log only server errors (>= 500).

<<<<<<< HEAD
## v2.4 to v2.5

### Kubernetes CRD

In `v2.5`, the [Traefik CRDs](../reference/dynamic-configuration/kubernetes-crd.md#definitions) have been updated to support the new API version `apiextensions.k8s.io/v1`. 
As required by `apiextensions.k8s.io/v1`, we have included the OpenAPI validation schema. 

After deploying the new [Traefik CRDs](../reference/dynamic-configuration/kubernetes-crd.md#definitions), the resources will be validated only on creation or update.

Please note that the unknown fields will not be pruned when migrating from `apiextensions.k8s.io/v1beta1` to `apiextensions.k8s.io/v1` CRDs.
For more details check out the official [documentation](https://kubernetes.io/docs/tasks/extend-kubernetes/custom-resources/custom-resource-definitions/#specifying-a-structural-schema).

### Kubernetes Ingress

Traefik v2.5 moves forward for the Ingress provider to support Kubernetes v1.22.

Traefik now supports only v1.14+ Kubernetes clusters, which means the support of `extensions/v1beta1` API Version ingresses has been dropped.

The `extensions/v1beta1` API Version should now be replaced either by `networking.k8s.io/v1beta1` or by `networking.k8s.io/v1` (as of Kubernetes v1.19+).

The support of the `networking.k8s.io/v1beta1` API Version will stop in Kubernetes v1.22.

## v2.5 to v2.6

### Headers middleware: ssl redirect options

`sslRedirect`, `sslTemporaryRedirect`, `sslHost` and `sslForceHost` are deprecated in Traefik v2.5.

For simple HTTP to HTTPS redirection, you may use [EntryPoints redirections](../routing/entrypoints.md#redirection).

For more advanced use cases, you can use either the [RedirectScheme middleware](../middlewares/http/redirectscheme.md) or the [RedirectRegex middleware](../middlewares/http/redirectregex.md).

### Headers middleware: accessControlAllowOrigin

`accessControlAllowOrigin` is no longer supported.
=======
## v2.4.9 to v2.4.10

### K8S CrossNamespace

In `v2.4.10`, the default value for `allowCrossNamespace` has been changed to `false`.

### K8S ExternalName Service

In `v2.4.10`, by default, it is no longer authorized to reference Kubernetes ExternalName services.
To allow it, the `allowExternalNameServices` option should be set to `true`.
>>>>>>> 7e0f0d9d
<|MERGE_RESOLUTION|>--- conflicted
+++ resolved
@@ -365,7 +365,17 @@
 
 In `v2.4.9`, we changed span error to log only server errors (>= 500).
 
-<<<<<<< HEAD
+## v2.4.9 to v2.4.10
+
+### K8S CrossNamespace
+
+In `v2.4.10`, the default value for `allowCrossNamespace` has been changed to `false`.
+
+### K8S ExternalName Service
+
+In `v2.4.10`, by default, it is no longer authorized to reference Kubernetes ExternalName services.
+To allow it, the `allowExternalNameServices` option should be set to `true`.
+
 ## v2.4 to v2.5
 
 ### Kubernetes CRD
@@ -400,16 +410,4 @@
 
 ### Headers middleware: accessControlAllowOrigin
 
-`accessControlAllowOrigin` is no longer supported.
-=======
-## v2.4.9 to v2.4.10
-
-### K8S CrossNamespace
-
-In `v2.4.10`, the default value for `allowCrossNamespace` has been changed to `false`.
-
-### K8S ExternalName Service
-
-In `v2.4.10`, by default, it is no longer authorized to reference Kubernetes ExternalName services.
-To allow it, the `allowExternalNameServices` option should be set to `true`.
->>>>>>> 7e0f0d9d
+`accessControlAllowOrigin` is no longer supported.