--- conflicted
+++ resolved
@@ -111,27 +111,13 @@
 		return nil, errors.New("service not found")
 	}
 
-<<<<<<< HEAD
-	svcPort, err := getServicePort(service, svc.Port)
-	if err != nil {
-		return nil, err
-=======
 	if service.Spec.Type == corev1.ServiceTypeExternalName && !p.AllowExternalNameServices {
 		return nil, fmt.Errorf("externalName services not allowed: %s/%s", namespace, svc.Name)
 	}
 
-	var portSpec *corev1.ServicePort
-	for _, p := range service.Spec.Ports {
-		p := p
-		if svc.Port == p.Port {
-			portSpec = &p
-			break
-		}
-	}
-
-	if portSpec == nil {
-		return nil, errors.New("service port not found")
->>>>>>> 7e0f0d9d
+	svcPort, err := getServicePort(service, svc.Port)
+	if err != nil {
+		return nil, err
 	}
 
 	var servers []dynamic.UDPServer
